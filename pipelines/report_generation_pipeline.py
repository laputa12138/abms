import logging
import json
import os
from typing import List, Dict, Optional, Any
from rank_bm25 import BM25Okapi

from config import settings
from core.llm_service import LLMService
from core.embedding_service import EmbeddingService
from core.reranker_service import RerankerService
from core.document_processor import DocumentProcessor, DocumentProcessorError
from core.vector_store import VectorStore, VectorStoreError
from core.retrieval_service import RetrievalService, RetrievalServiceError
from core.workflow_state import WorkflowState, TASK_TYPE_ANALYZE_TOPIC, \
    TASK_TYPE_GENERATE_OUTLINE, TASK_TYPE_PROCESS_CHAPTER, TASK_TYPE_RETRIEVE_FOR_CHAPTER, \
    TASK_TYPE_WRITE_CHAPTER, TASK_TYPE_EVALUATE_CHAPTER, TASK_TYPE_REFINE_CHAPTER, \
    TASK_TYPE_COMPILE_REPORT # STATUS constants are used by agents & orchestrator
from core.orchestrator import Orchestrator # Import Orchestrator

from agents.topic_analyzer_agent import TopicAnalyzerAgent
from agents.outline_generator_agent import OutlineGeneratorAgent
from agents.content_retriever_agent import ContentRetrieverAgent
from agents.chapter_writer_agent import ChapterWriterAgent
from agents.evaluator_agent import EvaluatorAgent
from agents.refiner_agent import RefinerAgent
from agents.report_compiler_agent import ReportCompilerAgent
from agents.global_content_retriever_agent import GlobalContentRetrieverAgent
from agents.outline_refinement_agent import OutlineRefinementAgent
from agents.missing_content_resolution_agent import MissingContentResolutionAgent # New

logger = logging.getLogger(__name__)

class ReportGenerationPipelineError(Exception):
    pass

class ReportGenerationPipeline:
    def __init__(self,
                 llm_service: LLMService,
                 embedding_service: EmbeddingService,
                 # Services
                 reranker_service: Optional[RerankerService] = None,
                 # Execution context parameters (from CLI or their defaults from settings)
                 vector_store_path: str = settings.DEFAULT_VECTOR_STORE_PATH,
                 index_name: Optional[str] = None,
                 force_reindex: bool = False,
                 max_workflow_iterations: int = settings.DEFAULT_PIPELINE_MAX_WORKFLOW_ITERATIONS,
                 # CLI-overridden hyperparameters (main.py passes these using args.*)
                 # Their names in constructor match the names in main.py's args
                 cli_overridden_parent_chunk_size: int = settings.DEFAULT_PARENT_CHUNK_SIZE,
                 cli_overridden_parent_chunk_overlap: int = settings.DEFAULT_PARENT_CHUNK_OVERLAP,
                 cli_overridden_child_chunk_size: int = settings.DEFAULT_CHILD_CHUNK_SIZE,
                 cli_overridden_child_chunk_overlap: int = settings.DEFAULT_CHILD_CHUNK_OVERLAP,
                 cli_overridden_vector_top_k: int = settings.DEFAULT_VECTOR_STORE_TOP_K,
                 cli_overridden_keyword_top_k: int = settings.DEFAULT_KEYWORD_SEARCH_TOP_K,
                #  cli_overridden_hybrid_alpha: float = settings.DEFAULT_HYBRID_SEARCH_ALPHA,
                 cli_overridden_final_top_n_retrieval: int = settings.DEFAULT_RETRIEVAL_FINAL_TOP_N,
                 cli_overridden_max_refinement_iterations: int = settings.DEFAULT_MAX_REFINEMENT_ITERATIONS,
                 use_llm_relevance_check: bool = settings.USE_LLM_RELEVANCE_CHECK,
<<<<<<< HEAD
=======
                 reranker_score_threshold: float = settings.RERANKER_SCORE_THRESHOLD,
>>>>>>> a851c067
                 # New parameter for key terms
                 key_terms_definitions: Optional[Dict[str, str]] = None
                ):

        self.llm_service = llm_service
        self.embedding_service = embedding_service
        self.key_terms_definitions = key_terms_definitions # Store for use in run()
        self.reranker_service = reranker_service

        # Store execution context parameters
        self.vector_store_path = vector_store_path
        self.index_name = index_name
        self.force_reindex = force_reindex
        self.max_workflow_iterations = max_workflow_iterations # Passed to Orchestrator

        # Store CLI-overridden hyperparameters (or their defaults from settings if not overridden by CLI)
        # These will be used to initialize components like DocumentProcessor and ContentRetrieverAgent
        self.parent_chunk_size = cli_overridden_parent_chunk_size
        self.parent_chunk_overlap = cli_overridden_parent_chunk_overlap
        self.child_chunk_size = cli_overridden_child_chunk_size
        self.child_chunk_overlap = cli_overridden_child_chunk_overlap
        self.vector_top_k = cli_overridden_vector_top_k
        self.keyword_top_k = cli_overridden_keyword_top_k
        # self.hybrid_alpha = cli_overridden_hybrid_alpha
        self.final_top_n_retrieval = cli_overridden_final_top_n_retrieval
        self.max_refinement_iterations = cli_overridden_max_refinement_iterations # Used by WorkflowState
        self.use_llm_relevance_check = use_llm_relevance_check
<<<<<<< HEAD
=======
        self.reranker_score_threshold = reranker_score_threshold
>>>>>>> a851c067

        # Initialize DocumentProcessor with effective chunking parameters
        self.document_processor = DocumentProcessor(
            parent_chunk_size=self.parent_chunk_size,
            parent_chunk_overlap=self.parent_chunk_overlap,
            child_chunk_size=self.child_chunk_size,
            child_chunk_overlap=self.child_chunk_overlap
            # supported_extensions is read from settings by DocumentProcessor itself
        )
        self.vector_store = VectorStore(embedding_service=self.embedding_service)

        self.bm25_index: Optional[BM25Okapi] = None
        self.all_child_chunks_for_bm25_mapping: List[Dict[str, Any]] = []

        self.retrieval_service: Optional[RetrievalService] = None # Initialized later
        self.content_retriever_agent: Optional[ContentRetrieverAgent] = None # Initialized later

        # self.retrieval_params dictionary is no longer needed as params are passed directly or sourced from settings.

        # Initialize agents that don't depend on dynamically configured retrieval params here
        self.topic_analyzer: Optional[TopicAnalyzerAgent] = None
        # self.outline_generator will be initialized in _initialize_retrieval_and_orchestration_components
        # after retrieval_service is available.
        self.outline_generator: Optional[OutlineGeneratorAgent] = None
        # ContentRetrieverAgent is initialized in _initialize_retrieval_and_orchestration_components
        self.chapter_writer = ChapterWriterAgent(
            llm_service=self.llm_service,
<<<<<<< HEAD
            use_llm_relevance_check=self.use_llm_relevance_check
=======
            use_llm_relevance_check=self.use_llm_relevance_check,
            reranker_score_threshold=self.reranker_score_threshold
>>>>>>> a851c067
        )
        # EvaluatorAgent now gets its threshold from config.settings
        self.evaluator = EvaluatorAgent(llm_service=self.llm_service)
        self.refiner = RefinerAgent(llm_service=self.llm_service)
        self.report_compiler = ReportCompilerAgent(add_table_of_contents=True)
        self.missing_content_resolver = MissingContentResolutionAgent(llm_service=self.llm_service) # Instantiate new agent


        self.workflow_state: Optional[WorkflowState] = None
        self.global_content_retriever= None
        # outline_refiner_prompt_template variable is defined later, directly before use.
        self.outline_refinement_agent = None # Initialized in _initialize_retrieval_and_orchestration_components

        self.orchestrator: Optional[Orchestrator] = None

        logger.info("ReportGenerationPipeline initialized (MissingContentResolver included).")

    def _initialize_retrieval_and_orchestration_components(self):
        """Initializes RetrievalService, ContentRetrieverAgent, OutlineRefinementAgent and Orchestrator."""
        if not self.workflow_state:
            raise ReportGenerationPipelineError("WorkflowState must be initialized before retrieval/orchestration components.")

        if not self.retrieval_service:
            self.retrieval_service = RetrievalService(
                vector_store=self.vector_store,
                bm25_index=self.bm25_index,
                all_child_chunks_for_bm25_mapping=self.all_child_chunks_for_bm25_mapping,
                reranker_service=self.reranker_service
            )
            self.workflow_state.log_event("RetrievalService initialized.")

        if not self.topic_analyzer:
            self.topic_analyzer = TopicAnalyzerAgent(
                llm_service=self.llm_service,
                retrieval_service=self.retrieval_service
            )
        if not self.content_retriever_agent:
            # ContentRetrieverAgent is initialized with the effective parameters
            # (either from CLI overrides via main.py -> pipeline, or settings defaults if no CLI override)
            self.content_retriever_agent = ContentRetrieverAgent(
                llm_service=self.llm_service,
                retrieval_service=self.retrieval_service,
                default_vector_top_k=self.vector_top_k, # Use the value stored in self, which came from CLI/settings
                default_keyword_top_k=self.keyword_top_k,
                # default_hybrid_alpha=self.hybrid_alpha,
                default_final_top_n=self.final_top_n_retrieval
            )
            self.workflow_state.log_event("ContentRetrieverAgent initialized using RetrievalService with effective parameters.")

        # Initialize OutlineGeneratorAgent now that retrieval_service is available
        if not self.outline_generator:
            self.outline_generator = OutlineGeneratorAgent(
                llm_service=self.llm_service,
                retrieval_service=self.retrieval_service
                # prompt_template can be omitted to use default from settings
            )
            self.workflow_state.log_event("OutlineGeneratorAgent initialized with RetrievalService.")

        self.global_content_retriever=GlobalContentRetrieverAgent(retrieval_service=self.retrieval_service,llm_service=self.llm_service)
        outline_refiner_prompt_template = getattr(settings, 'OUTLINE_REFINEMENT_PROMPT_TEMPLATE', None)
        self.outline_refinement_agent = OutlineRefinementAgent(llm_service=self.llm_service, prompt_template=outline_refiner_prompt_template)

        if not self.orchestrator:
            # Ensure all agents required by orchestrator are initialized
            if not self.topic_analyzer or not self.outline_generator or not self.content_retriever_agent or \
               not self.global_content_retriever or not self.outline_refinement_agent or \
               not self.missing_content_resolver: # Check new agent
                raise ReportGenerationPipelineError("One or more agents failed to initialize before Orchestrator setup.")

            self.orchestrator = Orchestrator(
                workflow_state=self.workflow_state,
                topic_analyzer=self.topic_analyzer,
                outline_generator=self.outline_generator,
                global_content_retriever=self.global_content_retriever,
                outline_refiner=self.outline_refinement_agent,
                content_retriever=self.content_retriever_agent,
                chapter_writer=self.chapter_writer,
                evaluator=self.evaluator,
                refiner=self.refiner,
                report_compiler=self.report_compiler,
                missing_content_resolver=self.missing_content_resolver, # Pass new agent
                max_workflow_iterations=self.max_workflow_iterations
            )
            self.workflow_state.log_event("Orchestrator initialized (with MissingContentResolver).")


    def _process_and_load_data(self, data_path: str):
        logger.debug(f"Starting _process_and_load_data: initial data_path='{data_path}', "
                     f"initial self.vector_store_path='{self.vector_store_path}', "
                     f"initial self.index_name='{self.index_name}', "
                     f"initial self.force_reindex={self.force_reindex}")
        self.workflow_state.log_event(f"Data processing: data_path='{data_path}', vs_path='{self.vector_store_path}', "
                                     f"index_name='{self.index_name}', force_reindex={self.force_reindex}")
        loaded_from_file = False

        # Determine the effective index name
        # If self.index_name is provided, use it. Otherwise, derive from data_path.
        if self.index_name:
            effective_index_name = self.index_name
        else:
            if data_path and os.path.isdir(data_path): # Ensure data_path is a directory before using its basename
                effective_index_name = os.path.basename(os.path.normpath(data_path))
            else: # Fallback if data_path is not suitable for basename
                effective_index_name = "default_rag_index"
            if not effective_index_name: # Further fallback if basename was empty (e.g. data_path was '/')
                effective_index_name = "default_rag_index"

        logger.debug(f"Determined effective_index_name: '{effective_index_name}'")
        self.workflow_state.log_event(f"Effective index name for VectorStore: '{effective_index_name}'")

        # Prepare vector store directory and paths
        vs_dir = os.path.abspath(self.vector_store_path)
        logger.debug(f"Absolute vector store directory (vs_dir): '{vs_dir}'")
        if not os.path.exists(vs_dir):
            try:
                os.makedirs(vs_dir, exist_ok=True)
                self.workflow_state.log_event(f"Created vector store directory: {vs_dir}")
            except OSError as e:
                self.workflow_state.log_event(f"Failed to create vector store directory {vs_dir}: {e}. "
                                             "Will attempt to proceed but saving/loading may fail.", {"level": "ERROR"})
                # Allow to proceed, VectorStore will handle errors if paths are unusable

        faiss_index_path = os.path.join(vs_dir, f"{effective_index_name}.faiss")
        metadata_path = os.path.join(vs_dir, f"{effective_index_name}.meta.json")
        logger.debug(f"Calculated FAISS index path: '{faiss_index_path}'")
        logger.debug(f"Calculated metadata path: '{metadata_path}'")

        if not self.force_reindex:
            if os.path.exists(faiss_index_path) and os.path.exists(metadata_path):
                try:
                    logger.info(f"Attempting to load existing VectorStore: index='{faiss_index_path}', meta='{metadata_path}'")
                    self.workflow_state.log_event(f"Attempting to load existing VectorStore: index='{faiss_index_path}', meta='{metadata_path}'")
                    self.vector_store.load_store(faiss_index_path, metadata_path)
                    if self.vector_store.count_child_chunks > 0:
                        loaded_from_file = True
                        self.workflow_state.log_event(f"Successfully loaded VectorStore. {self.vector_store.count_child_chunks} child chunks.")
                    else:
                        self.workflow_state.log_event("Loaded VectorStore files but store is empty. Will re-process.", {"level": "WARNING"})
                except Exception as e:
                    self.workflow_state.log_event(f"Failed to load existing VectorStore from '{effective_index_name}': {e}. Will re-process.", {"level": "WARNING"})
            else:
                self.workflow_state.log_event(f"No existing index found for '{effective_index_name}' at '{vs_dir}'. Will process documents from data_path.")

        if not loaded_from_file:
            self.workflow_state.log_event(f"Processing documents from directory: {data_path}")
            if not data_path or not os.path.isdir(data_path): # Added check for data_path being None or not a dir
                # If data_path is invalid and we couldn't load an index, we cannot proceed.
                raise ReportGenerationPipelineError(f"Invalid data_path for processing: '{data_path}' is not a directory or not provided, and no existing index could be loaded.")

            all_parent_child_data: List[Dict[str, Any]] = []
            processed_file_count = 0
            for filename in os.listdir(data_path):
                file_path = os.path.join(data_path, filename)
                if not os.path.isfile(file_path): continue
                _, extension = os.path.splitext(filename.lower())
                if extension not in settings.SUPPORTED_DOC_EXTENSIONS: continue
                try:
                    raw_text = self.document_processor.extract_text_from_file(file_path)
                    if not raw_text.strip(): continue
                    doc_id_base = os.path.splitext(filename)[0]
                    parent_child_chunks = self.document_processor.split_text_into_parent_child_chunks(raw_text, doc_id_base)
                    all_parent_child_data.extend(parent_child_chunks)
                    processed_file_count +=1
                except Exception as e:
                    self.workflow_state.log_event(f"Error processing file {file_path}", {"error": str(e), "level": "ERROR"})

            if not all_parent_child_data:
                raise ReportGenerationPipelineError(f"No usable content extracted/chunked from data_path '{data_path}' to build a new index.")

            # Re-initialize vector_store to ensure it's clean before adding new documents
            self.vector_store = VectorStore(embedding_service=self.embedding_service)
            self.vector_store.add_documents(all_parent_child_data)
            self.workflow_state.log_event(f"Data from {processed_file_count} files processed and added to new VectorStore.",
                                         {"child_chunks_count": self.vector_store.count_child_chunks})

            # Use the same faiss_index_path and metadata_path determined earlier for saving
            try:
                self.vector_store.save_store(faiss_index_path, metadata_path)
                self.workflow_state.log_event(f"New VectorStore saved: index='{faiss_index_path}', meta='{metadata_path}'")
            except Exception as e:
                 self.workflow_state.log_event(f"Failed to save new VectorStore: {e}. Processing will continue with in-memory store.", {"level": "ERROR"})

        self.workflow_state.set_flag('data_loaded', True)

        self.all_child_chunks_for_bm25_mapping = [{"child_id": i['child_id'], "child_text": i['child_text']}
                                                  for i in self.vector_store.document_store]
        if self.all_child_chunks_for_bm25_mapping:
            # TODO: Use a better tokenizer for Chinese for BM25.
            tokenized_corpus = [item['child_text'].lower().split() for item in self.all_child_chunks_for_bm25_mapping]
            self.bm25_index = BM25Okapi(tokenized_corpus)
            self.workflow_state.log_event(f"BM25 index built with {len(tokenized_corpus)} child chunks.")
        else:
            self.bm25_index = None
            self.workflow_state.log_event("No child chunks available to build BM25 index.", {"level": "WARNING"})

        self._initialize_retrieval_and_orchestration_components()


    def run(self, user_topic: str, data_path: str, report_title: Optional[str] = None,
            # Allow key_terms_definitions to be passed at runtime as well, potentially overriding __init__
            key_terms_definitions: Optional[Dict[str, str]] = None) -> str:
        self.workflow_state = WorkflowState(user_topic, report_title)
        # Pass max_refinement_iterations to workflow_state so agents (Evaluator) can access it
        self.workflow_state.set_flag('max_refinement_iterations', self.max_refinement_iterations)

        # Prioritize runtime key_terms_definitions, then __init__ provided, then None
        final_key_terms = key_terms_definitions if key_terms_definitions is not None else self.key_terms_definitions
        if final_key_terms:
            self.workflow_state.update_key_terms_definitions(final_key_terms)
            self.workflow_state.log_event("Key terms definitions populated in WorkflowState.", {"source": "pipeline_input", "count": len(final_key_terms)})

        self.workflow_state.log_event("Pipeline run initiated.")

        try:
            self._process_and_load_data(data_path)
        except Exception as e:
            self.workflow_state.log_event(f"Critical error during data processing: {e}", {"level": "CRITICAL", "details": str(e)})
            self.workflow_state.set_flag('report_generation_complete', True)
            self.workflow_state.increment_error_count()
            logger.error(f"Pipeline run failed during data processing: {e}", exc_info=True)
            return f"Error: Data processing failed: {e}. Check logs at {self.workflow_state.get_flag('log_file_path', 'log file (path not set)') if self.workflow_state else 'log file'}."


        if not self.orchestrator:
            msg = "Orchestrator not initialized. This is a critical error in pipeline setup."
            self.workflow_state.log_event(msg, {"level": "CRITICAL"})
            raise ReportGenerationPipelineError(msg)

        self.workflow_state.add_task(TASK_TYPE_ANALYZE_TOPIC, payload={'user_topic': user_topic}, priority=0)

        try:
            self.orchestrator.coordinate_workflow()
        except Exception as e:
            self.workflow_state.log_event(f"Critical error during workflow coordination: {e}", {"level": "CRITICAL", "details": str(e)})
            self.workflow_state.set_flag('report_generation_complete', True) # Ensure loop terminates
            self.workflow_state.increment_error_count()
            logger.error(f"Orchestrator failed: {e}", exc_info=True)
            # Fall through to return error summary

        final_report_md = self.workflow_state.get_flag('final_report_md')
        if final_report_md and self.workflow_state.get_flag('report_generation_complete'):
            self.workflow_state.log_event("Report generation process concluded successfully.")
            return final_report_md
        else:
            self.workflow_state.log_event("Report generation failed or did not produce a complete report.", {"level": "ERROR"})
            error_summary = "Workflow finished without generating a report. Check logs. "
            if self.workflow_state.error_count > 0: error_summary += f"Total errors: {self.workflow_state.error_count}. "
            log_path_info = self.workflow_state.get_flag('log_file_path', 'log file (path not set)') if self.workflow_state else 'log file'
            return error_summary + f"See logs (e.g., {log_path_info}) for details."


if __name__ == '__main__':
    logging.basicConfig(level=logging.DEBUG, format='%(asctime)s - %(name)s - %(levelname)s - [%(filename)s:%(lineno)d] - %(message)s')
    logger.info("ReportGenerationPipeline (Orchestrator & Indexing Logic) Example Start")

    class MockLLMServiceForPipeline(LLMService):
        def __init__(self): pass
        def chat(self, query, system_prompt, **kwargs):
            # Simulate different responses based on task type indicators in query
            if "主题分析专家" in query: return json.dumps({
                "generalized_topic_cn": "测试主题",
                "generalized_topic_en": "Test Topic",
                "keywords_cn": ["测试", "流程"],
                "keywords_en": ["test", "process"],
                "core_research_questions_cn": ["这是一个测试问题吗？"],
                "potential_methodologies_cn": ["测试方法"],
                "expanded_queries": ["测试查询"]
            })
            if "报告大纲撰写助手" in query: return "- 章节 A\n- 章节 B"
            if "专业的报告撰写员" in query: return f"这是关于 {kwargs.get('chapter_title', '未知章节')} 的模拟内容。"
            if "资深的报告评审员" in query: return json.dumps({
                "score": 88,
                "feedback_cn": "内容良好，符合预期。",
                "evaluation_criteria_met": {
                    "relevance_to_chapter_title": "高",
                    "overall_coherence": "高",
                    "richness_and_depth": "非常充实",
                    "effective_use_of_references": "优秀",
                    "contribution_to_report_goals": "高",
                    "fluency": "优秀",
                    "accuracy": "高"
                }
            })
            if "报告修改专家" in query: return "这是精炼后的模拟内容。"
            if "内容相关性判断助手" in system_prompt: return json.dumps({"is_relevant": True})
            return "Default Mock LLM Response"
        def get_model(self, model_name): return self

    class MockEmbeddingServiceForPipeline(EmbeddingService):
        def __init__(self): pass
        def create_embeddings(self, texts): return [[0.5]*5 for _ in texts] # Ensure consistent dummy embeddings
        def get_model(self, model_name): return self

    # Create dummy dirs for test
    dummy_data_dir_pipe = os.path.abspath("temp_pipeline_main_test_data")
    dummy_vs_dir_pipe = os.path.abspath("temp_pipeline_main_test_vs")
    for d_path in [dummy_data_dir_pipe, dummy_vs_dir_pipe]:
        if not os.path.exists(d_path): os.makedirs(d_path, exist_ok=True)

    # Create a dummy document
    with open(os.path.join(dummy_data_dir_pipe, "sample_doc_for_pipeline.txt"), "w", encoding="utf-8") as f:
        f.write("This is sentence one. This is sentence two about testing.\n\nThis is a new paragraph with sentence three for the test.")

    try:
        pipeline = ReportGenerationPipeline(
            llm_service=MockLLMServiceForPipeline(),
            embedding_service=MockEmbeddingServiceForPipeline(),
            reranker_service=None, # Test without reranker first
            vector_store_path=dummy_vs_dir_pipe,
            index_name="pipeline_test_index",
            force_reindex=True, # Force reindex for consistent test runs
            cli_overridden_max_refinement_iterations=0, # No refinement for this test
            max_workflow_iterations=30, # Generous limit for test
            key_terms_definitions={"CLI_TERM": "Command Line Interface Term, provided at init."} # Test __init__ propagation
        )

        # Set log file path in workflow_state for the error message, if needed by main.py setup
        # In a real run, main.py's setup_logging would handle this.
        # For this test, we can simulate it.
        # Note: workflow_state is created inside pipeline.run(), so this log path setting might be tricky here.
        # It's better if main.py or the test runner sets up logging that WorkflowState can use.
        # For this specific test, we'll rely on the default logging.

        mock_runtime_key_terms = {
            "ADTC": "Advanced Data Transmission and Control technology.",
            "RUNTIME_TERM": "Term provided at pipeline.run() call."
        }

        final_report = pipeline.run(
            user_topic="Comprehensive Test of Pipeline with Orchestrator",
            data_path=dummy_data_dir_pipe,
            report_title="Test Report on Pipeline Orchestration",
            key_terms_definitions=mock_runtime_key_terms # Test runtime override/provision
        )
        print("\n" + "="*30 + " FINAL REPORT (Mocked - Pipeline with Orchestrator) " + "="*30)
        print(final_report)

        # Check if key terms were correctly set in workflow_state (runtime should override init)
        # This requires pipeline.workflow_state to be accessible after run()
        if pipeline.workflow_state:
            final_ws_key_terms = pipeline.workflow_state.get_key_terms_definitions()
            print(f"\nKey terms in WorkflowState after run: {final_ws_key_terms}")
            assert final_ws_key_terms is not None
            assert "ADTC" in final_ws_key_terms
            assert "RUNTIME_TERM" in final_ws_key_terms
            assert "CLI_TERM" not in final_ws_key_terms # Because runtime arg should take precedence
        else:
            print("\nWorkflowState not accessible post-run for key term check.")

        print("="*80)

        # Verify index files were created
        expected_faiss_path = os.path.join(dummy_vs_dir_pipe, "pipeline_test_index.faiss")
        expected_meta_path = os.path.join(dummy_vs_dir_pipe, "pipeline_test_index.meta.json")
        print(f"Checking for Faiss index: {expected_faiss_path} - Exists: {os.path.exists(expected_faiss_path)}")
        print(f"Checking for Meta json: {expected_meta_path} - Exists: {os.path.exists(expected_meta_path)}")
        assert os.path.exists(expected_faiss_path)
        assert os.path.exists(expected_meta_path)


    except Exception as e:
        logger.error(f"Pipeline example with Orchestrator failed: {e}", exc_info=True)
    finally:
        import shutil
        if os.path.exists(dummy_data_dir_pipe): shutil.rmtree(dummy_data_dir_pipe)
        if os.path.exists(dummy_vs_dir_pipe): shutil.rmtree(dummy_vs_dir_pipe)

    logger.info("ReportGenerationPipeline (Orchestrator & Indexing Logic) Example End")<|MERGE_RESOLUTION|>--- conflicted
+++ resolved
@@ -56,10 +56,6 @@
                  cli_overridden_final_top_n_retrieval: int = settings.DEFAULT_RETRIEVAL_FINAL_TOP_N,
                  cli_overridden_max_refinement_iterations: int = settings.DEFAULT_MAX_REFINEMENT_ITERATIONS,
                  use_llm_relevance_check: bool = settings.USE_LLM_RELEVANCE_CHECK,
-<<<<<<< HEAD
-=======
-                 reranker_score_threshold: float = settings.RERANKER_SCORE_THRESHOLD,
->>>>>>> a851c067
                  # New parameter for key terms
                  key_terms_definitions: Optional[Dict[str, str]] = None
                 ):
@@ -87,10 +83,7 @@
         self.final_top_n_retrieval = cli_overridden_final_top_n_retrieval
         self.max_refinement_iterations = cli_overridden_max_refinement_iterations # Used by WorkflowState
         self.use_llm_relevance_check = use_llm_relevance_check
-<<<<<<< HEAD
-=======
-        self.reranker_score_threshold = reranker_score_threshold
->>>>>>> a851c067
+
 
         # Initialize DocumentProcessor with effective chunking parameters
         self.document_processor = DocumentProcessor(
@@ -118,12 +111,8 @@
         # ContentRetrieverAgent is initialized in _initialize_retrieval_and_orchestration_components
         self.chapter_writer = ChapterWriterAgent(
             llm_service=self.llm_service,
-<<<<<<< HEAD
             use_llm_relevance_check=self.use_llm_relevance_check
-=======
-            use_llm_relevance_check=self.use_llm_relevance_check,
-            reranker_score_threshold=self.reranker_score_threshold
->>>>>>> a851c067
+
         )
         # EvaluatorAgent now gets its threshold from config.settings
         self.evaluator = EvaluatorAgent(llm_service=self.llm_service)
