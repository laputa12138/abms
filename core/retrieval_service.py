--- conflicted
+++ resolved
@@ -242,11 +242,7 @@
         # --- 5. Format for Output ---
         # Ensure the output format is suitable for ChapterWriterAgent
         output_for_chapter_writer: List[Dict[str, Any]] = []
-<<<<<<< HEAD
-        for res_item in results_after_processing:
-=======
         for res_item in results_after_processing: # Corrected variable name
->>>>>>> 4f3c6170
             output_for_chapter_writer.append({
                 "document": res_item["parent_text"], # Key for ChapterWriterAgent
                 "score": res_item["final_score"],
