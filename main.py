--- conflicted
+++ resolved
@@ -161,13 +161,9 @@
         "--max_refinement_iterations", type=int, default=settings.DEFAULT_MAX_REFINEMENT_ITERATIONS,
         help="Maximum number of refinement iterations for each chapter."
     )
-<<<<<<< HEAD
-    pipeline_group.add_argument( # Added from previous pipeline init, now a CLI arg for pipeline
-        "--max_workflow_iterations", type=int, default=200, # Default from old pipeline init
-=======
+
     pipeline_group.add_argument(
         "--max_workflow_iterations", type=int, default=settings.DEFAULT_PIPELINE_MAX_WORKFLOW_ITERATIONS,
->>>>>>> 9ede4202
         help="Maximum number of iterations for the main workflow loop to prevent infinite loops."
     )
 
