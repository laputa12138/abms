--- conflicted
+++ resolved
@@ -169,16 +169,6 @@
         action='store_true',
         help="Disable the LLM-based relevance check for retrieved documents."
     )
-<<<<<<< HEAD
-=======
-    pipeline_group.add_argument(
-        '--reranker-score-threshold',
-        type=float,
-        default=settings.RERANKER_SCORE_THRESHOLD,
-        help="Minimum score from the reranker for a document to be considered relevant."
-    )
->>>>>>> a851c067
-
     # Vector Store / Indexing arguments
     indexing_group = parser.add_argument_group('Vector Store and Indexing Parameters')
     indexing_group.add_argument(
@@ -296,10 +286,6 @@
             cli_overridden_final_top_n_retrieval=args.final_top_n_retrieval,
             cli_overridden_max_refinement_iterations=args.max_refinement_iterations,
             use_llm_relevance_check=not args.no_llm_relevance_check,
-<<<<<<< HEAD
-=======
-            reranker_score_threshold=args.reranker_score_threshold,
->>>>>>> a851c067
         )
     except Exception as e:
         logger.error(f"Failed to initialize the report generation pipeline: {e}", exc_info=True)
