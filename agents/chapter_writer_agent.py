--- conflicted
+++ resolved
@@ -25,20 +25,12 @@
 
     def __init__(self, llm_service: LLMService,
                  use_llm_relevance_check: bool = True,
-<<<<<<< HEAD
-=======
-                 reranker_score_threshold: float = 0.5,
->>>>>>> a851c067
                  single_snippet_writer_prompt_template: Optional[str] = None,
                  integration_prompt_template: Optional[str] = None,
                  relevance_check_prompt_template: Optional[str] = None,
                  introduction_prompt_template: Optional[str] = None): # Added new template
         super().__init__(agent_name="ChapterWriterAgent", llm_service=llm_service)
         self.use_llm_relevance_check = use_llm_relevance_check
-<<<<<<< HEAD
-=======
-        self.reranker_score_threshold = reranker_score_threshold
->>>>>>> a851c067
         self.single_snippet_writer_prompt_template = single_snippet_writer_prompt_template or app_settings.DEFAULT_SINGLE_SNIPPET_WRITER_PROMPT
         self.integration_prompt_template = integration_prompt_template or app_settings.DEFAULT_CHAPTER_INTEGRATION_PROMPT
         self.relevance_check_prompt_template = relevance_check_prompt_template or app_settings.DEFAULT_RELEVANCE_CHECK_PROMPT
@@ -263,15 +255,11 @@
                     else:
                         logger.warning(f"Document '{doc_id}' (Source: {doc.get('source_document_name', 'N/A')}) has no text content. Skipping relevance check.")
         else:
-<<<<<<< HEAD
-            logger.info("Skipping LLM relevance check. Using all retrieved documents for generation.")
-            relevant_docs_for_generation = all_retrieved_docs_for_chapter
-=======
+
             logger.info(f"Skipping LLM relevance check. Filtering documents based on reranker score threshold: {self.reranker_score_threshold}")
             for doc in all_retrieved_docs_for_chapter:
                 if doc.get('score', 0.0) >= self.reranker_score_threshold:
                     relevant_docs_for_generation.append(doc)
->>>>>>> a851c067
 
         num_initial_docs = len(all_retrieved_docs_for_chapter)
         num_relevant_docs = len(relevant_docs_for_generation)
